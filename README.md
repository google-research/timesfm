--- conflicted
+++ resolved
@@ -231,9 +231,6 @@
     value_name="y",
     num_jobs=-1,
 )
-<<<<<<< HEAD
-```
-=======
 ```
 
 ## Covariates Support
@@ -296,5 +293,4 @@
 
 ```
 
-Please run `yapf --in-place --recursive <filename>` on all affected files.
->>>>>>> 9594c061
+Please run `yapf --in-place --recursive <filename>` on all affected files.